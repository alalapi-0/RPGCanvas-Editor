--- conflicted
+++ resolved
@@ -1,28 +1,12 @@
 /* =============================================
  * 模块：Renderer 渲染器骨架
- * 描述：管理 Canvas 绘制循环、网格显示与相机平移缩放
- * 说明：第 2 轮实现网格绘制、相机平移缩放以及脏渲染策略
+ * 描述：管理 Canvas 绘制循环、网格显示、相机控制与动画时钟
+ * 说明：第 7 轮引入 A1 动画帧驱动与 32→48 缩放绘制
  * ============================================= */
 
 (function () {
-  // 使用立即执行函数创建私有作用域，避免变量泄露到全局空间。
+  // 使用立即执行函数创建私有作用域，避免内部变量泄露。
   const Renderer = {
-<<<<<<< HEAD
-    // 定义 Renderer 对象，集中管理所有渲染相关属性与方法。
-    canvas: null, // 保存 Canvas 元素引用，供绘制与尺寸调整使用。
-    ctx: null, // 保存 2D 上下文引用，负责执行所有绘制指令。
-    tileSize: 48, // 将单元格尺寸固定为 48 像素，符合硬性约束。
-    camera: { x: 0, y: 0, zoom: 1 }, // 相机对象记录视口左上角世界坐标与缩放倍率。
-    showGrid: true, // 控制网格是否显示的布尔标记，默认展示。
-    needsRender: true, // 脏标记，指示当前帧是否需要重新绘制。
-    backgroundPattern: null, // 缓存棋盘底纹的 Pattern 对象，避免每帧重复创建。
-    rafId: null, // 记录 requestAnimationFrame 的句柄，便于后续扩展管理循环。
-    brush: { tileId: null, rotation: 0, alpha: 0.65, visible: false, hoverGX: 0, hoverGY: 0 }, // 记录画笔预览相关状态，包含素材 id、旋转角、透明度、可见性与吸附的网格坐标。
-    map: null, // 当前渲染目标的 MapData 引用，UI 在加载或切换地图时会赋值。
-    layerOrder: ['ground', 'structure', 'prop', 'overlay', 'decal'], // 定义绘制图层的固定顺序，确保遮挡关系正确。
-    view: { gx0: 0, gy0: 0, gx1: 0, gy1: 0 }, // 记录当前视口可见的网格范围，用于裁剪渲染循环。
-    assetsWarned: false, // 标记素材管理器缺失的警告是否已经输出，避免在循环中反复打印。
-=======
     // 定义 Renderer 单例对象，集中管理渲染状态。
     canvas: null, // 保存 Canvas 元素引用。
     ctx: null, // 保存 2D 上下文引用。
@@ -41,500 +25,721 @@
     debug: { dungeonA1: { showSlotGrid: false, frameOverride: null } }, // 记录调试面板的可视化开关与帧覆盖值。
     features: { autoTile16: false }, // 定义特性开关集合，本轮默认关闭 AutoTile16 以符合“不启用自动边角”的要求。
     lastTimestamp: null, // 记录上一帧的时间戳用于计算 dt。
->>>>>>> 5a2c4ef5
 
     init(canvasElement) {
-      // 初始化方法，接收 Canvas 元素并完成上下文、循环与背景配置。
+      // 初始化渲染器，建立上下文、底纹与循环。
       if (!(canvasElement instanceof HTMLCanvasElement)) {
-        // 若传入节点不是 Canvas，则抛出错误提示开发者。
-        throw new Error('Renderer.init 需要 HTMLCanvasElement'); // 提示初始化参数错误。
-      }
-      this.canvas = canvasElement; // 保存合法的 Canvas 引用以便后续使用。
-      this.ctx = this.canvas.getContext('2d'); // 获取 2D 上下文用于绘制操作。
+        // 若传入节点不是 Canvas 则抛出错误。
+        throw new Error('Renderer.init 需要 HTMLCanvasElement'); // 抛出错误提示初始化参数非法。
+      }
+      this.canvas = canvasElement; // 保存 Canvas 引用供后续使用。
+      this.ctx = this.canvas.getContext('2d'); // 获取 2D 上下文。
       if (!this.ctx) {
-        // 如果上下文获取失败，说明运行环境异常。
-        throw new Error('无法获取 CanvasRenderingContext2D'); // 抛出错误阻止后续流程继续。
-      }
-      this.createBackgroundPattern(); // 创建棋盘底纹 Pattern，为 clear 阶段准备。
-      this.startLoop(); // 启动基于 requestAnimationFrame 的渲染循环。
-      this.requestRender(); // 初始化完成后立刻请求一次绘制，确保画面同步。
+        // 若无法获取上下文则抛出错误。
+        throw new Error('无法获取 CanvasRenderingContext2D'); // 提示运行环境异常。
+      }
+      this.createBackgroundPattern(); // 创建棋盘底纹 Pattern。
+      this.startLoop(); // 启动 requestAnimationFrame 循环。
+      this.requestRender(); // 初始化完成后请求一次绘制。
     },
 
     setMap(mapData) {
-      // 设置当前需要渲染的地图引用。
-      this.map = mapData && typeof mapData === 'object' ? mapData : null; // 仅接受对象类型，其他情况视为清空地图引用。
-      this.requestRender(); // 地图切换后需要重新绘制全部内容。
+      // 设置当前地图引用并请求重绘。
+      this.map = mapData && typeof mapData === 'object' ? mapData : null; // 保存合法的地图对象或 null。
+      this.requestRender(); // 地图切换后需要重新绘制。
     },
 
     startLoop() {
-      // 启动渲染循环的方法，只在初始化阶段调用一次。
-      const step = () => {
-        // 定义循环中每一帧执行的回调函数。
+      // 启动渲染循环并驱动动画时钟。
+      const step = (timestamp) => {
+        // 定义每帧执行的回调函数。
+        if (this.lastTimestamp === null) {
+          // 若尚无历史时间戳则使用当前值初始化。
+          this.lastTimestamp = timestamp; // 记录本帧时间戳作为起点。
+        }
+        const dt = timestamp - this.lastTimestamp; // 计算距离上一帧的时间差毫秒数。
+        this.lastTimestamp = timestamp; // 更新上一帧时间戳供下次使用。
+        if (this.anim.running && this.anim.fps > 0) {
+          // 当动画时钟处于运行状态并且 FPS 合法时更新帧。
+          const frameDuration = 1000 / this.anim.fps; // 计算单帧持续时间毫秒数。
+          this.anim.elapsed += dt; // 累积经过时间。
+          if (this.anim.elapsed >= frameDuration) {
+            // 当累计时间超过一帧时执行帧递增。
+            const steps = Math.floor(this.anim.elapsed / frameDuration); // 计算应当跳过的帧数。
+            this.anim.frame = (this.anim.frame + steps) % this.anim.maxFrame; // 循环更新动画帧索引。
+            this.anim.elapsed -= steps * frameDuration; // 减去已消费的时间确保稳定。
+            this.requestRender(); // 帧发生变化时请求重新渲染。
+          }
+        }
         if (this.needsRender) {
-          // 当脏标记为真时才执行实际绘制，避免不必要的计算。
-          this.render(); // 调用 render 方法绘制当前画面。
-          this.needsRender = false; // 绘制完成后重置脏标记，等待下一次状态变化。
-        }
-        this.rafId = window.requestAnimationFrame(step); // 无论是否绘制都安排下一帧回调，保持循环运转。
+          // 当脏标记为真时执行绘制。
+          this.render(); // 调用 render 方法绘制当前场景。
+          this.needsRender = false; // 绘制完成后重置脏标记。
+        }
+        this.rafId = window.requestAnimationFrame(step); // 安排下一帧回调维持循环。
       };
-      this.rafId = window.requestAnimationFrame(step); // 立即提交第一次帧请求，正式进入循环。
+      this.rafId = window.requestAnimationFrame(step); // 提交第一次帧请求启动循环。
     },
 
     requestRender() {
-      // 对外暴露的脏渲染接口，统一设置 needsRender 标记。
-      this.needsRender = true; // 将脏标记设为真，表示下一帧需要重绘。
+      // 将脏标记设为真以在下一帧执行绘制。
+      this.needsRender = true; // 设置脏标记。
     },
 
     resizeToContainer() {
-      // 根据父容器尺寸调整 Canvas 宽高，保持铺满舞台区域。
+      // 根据父容器尺寸调整 Canvas。
       if (!this.canvas) {
-        // 若 Canvas 尚未初始化，直接跳过避免报错。
-        return; // 提前结束方法。
-      }
-      const parent = this.canvas.parentElement; // 获取父容器引用，用于读取可用尺寸。
+        // 若 Canvas 未初始化则直接返回。
+        return; // 提前结束避免报错。
+      }
+      const parent = this.canvas.parentElement; // 获取父容器引用。
       if (!parent) {
-        // 若没有父容器则无法调整尺寸。
-        return; // 直接返回等待外部修复结构。
-      }
-      const width = parent.clientWidth; // 读取容器的可视宽度。
-      const height = parent.clientHeight; // 读取容器的可视高度。
+        // 若无父容器则无法调整尺寸。
+        return; // 结束方法等待结构修正。
+      }
+      const width = parent.clientWidth; // 读取可用宽度。
+      const height = parent.clientHeight; // 读取可用高度。
       if (this.canvas.width !== width || this.canvas.height !== height) {
-        // 仅当尺寸发生变化时才更新 Canvas，避免重复赋值。
-        this.canvas.width = width; // 同步 Canvas 宽度到容器宽度。
-        this.canvas.height = height; // 同步 Canvas 高度到容器高度。
-        this.requestRender(); // 尺寸变化会影响显示区域，需重新绘制。
+        // 仅当尺寸发生变化时更新 Canvas。
+        this.canvas.width = width; // 同步画布宽度。
+        this.canvas.height = height; // 同步画布高度。
+        this.requestRender(); // 尺寸变化后需要重新绘制。
       }
     },
 
     clear() {
-      // 清理画布并绘制棋盘底纹的方法。
+      // 清空画布并绘制底纹。
       if (!this.ctx) {
-        // 若上下文未准备好，则直接返回避免异常。
+        // 若上下文未准备好则直接返回。
         return; // 结束方法。
       }
-      this.ctx.clearRect(0, 0, this.canvas.width, this.canvas.height); // 先清空画布内容确保干净背景。
+      this.ctx.clearRect(0, 0, this.canvas.width, this.canvas.height); // 清空整张画布。
       if (this.backgroundPattern) {
-        // 当已经创建底纹 Pattern 时使用它填充背景。
-        this.ctx.save(); // 保存上下文状态，防止 fillStyle 被外部继承。
-        this.ctx.fillStyle = this.backgroundPattern; // 将填充样式设为预生成的棋盘图案。
-        this.ctx.fillRect(0, 0, this.canvas.width, this.canvas.height); // 使用 Pattern 覆盖整个画布形成底纹。
-        this.ctx.restore(); // 恢复上下文状态，避免影响后续绘制参数。
+        // 若已经生成底纹 Pattern 则使用它填充。
+        this.ctx.save(); // 保存上下文状态。
+        this.ctx.fillStyle = this.backgroundPattern; // 设置填充样式为棋盘 Pattern。
+        this.ctx.fillRect(0, 0, this.canvas.width, this.canvas.height); // 绘制底纹覆盖整张画布。
+        this.ctx.restore(); // 恢复上下文状态避免影响后续绘制。
       } else {
-        // 若 Pattern 尚未就绪，退化为纯色背景填充。
-        this.ctx.fillStyle = '#2b2b2b'; // 设定备用背景颜色为深灰。
-        this.ctx.fillRect(0, 0, this.canvas.width, this.canvas.height); // 填充整个画布避免透明背景。
+        // 若 Pattern 尚未准备好则使用纯色背景。
+        this.ctx.fillStyle = '#2b2b2b'; // 设置备用背景色为深灰。
+        this.ctx.fillRect(0, 0, this.canvas.width, this.canvas.height); // 绘制纯色背景。
       }
     },
 
     createBackgroundPattern() {
-      // 创建棋盘底纹 Pattern 的辅助方法，仅在初始化时执行。
-      const patternCanvas = document.createElement('canvas'); // 创建离屏 Canvas 承载底纹像素。
-      patternCanvas.width = 4; // 设置小画布宽度为 4 像素，便于重复平铺。
-      patternCanvas.height = 4; // 设置小画布高度为 4 像素。
-      const patternCtx = patternCanvas.getContext('2d'); // 获取离屏上下文以绘制底纹内容。
+      // 创建棋盘底纹 Pattern。
+      const patternCanvas = document.createElement('canvas'); // 创建离屏 Canvas。
+      patternCanvas.width = 4; // 设置离屏宽度为 4 像素。
+      patternCanvas.height = 4; // 设置离屏高度为 4 像素。
+      const patternCtx = patternCanvas.getContext('2d'); // 获取离屏上下文。
       if (!patternCtx) {
-        // 如果离屏上下文获取失败，直接返回保持背景为纯色。
-        console.warn('[Renderer] 背景 Pattern 创建失败'); // 输出告警方便调试。
+        // 若获取失败则记录警告。
+        console.warn('[Renderer] 背景 Pattern 创建失败'); // 输出警告提示。
+        return; // 结束方法使用纯色背景。
+      }
+      patternCtx.fillStyle = '#252525'; // 设置深灰底色。
+      patternCtx.fillRect(0, 0, patternCanvas.width, patternCanvas.height); // 填充整个离屏画布。
+      patternCtx.fillStyle = 'rgba(255, 255, 255, 0.04)'; // 设置浅色方块填充色。
+      patternCtx.fillRect(0, 0, 2, 2); // 绘制左上角浅色方块。
+      patternCtx.fillRect(2, 2, 2, 2); // 绘制右下角浅色方块形成棋盘效果。
+      this.backgroundPattern = this.ctx.createPattern(patternCanvas, 'repeat'); // 基于离屏画布创建 Pattern。
+    },
+
+    setZoom(nextZoom, anchorScreenX, anchorScreenY) {
+      // 根据鼠标锚点设置缩放。
+      if (!this.ctx) {
+        // 若上下文尚未初始化则直接返回。
         return; // 结束方法。
       }
-      patternCtx.fillStyle = '#252525'; // 设定底色为深灰色块。
-      patternCtx.fillRect(0, 0, patternCanvas.width, patternCanvas.height); // 填充整个离屏画布。
-      patternCtx.fillStyle = 'rgba(255, 255, 255, 0.04)'; // 设置浅色半透明方块颜色。
-      patternCtx.fillRect(0, 0, 2, 2); // 在左上角绘制浅色块形成棋盘亮面。
-      patternCtx.fillRect(2, 2, 2, 2); // 在右下角绘制另一浅色块形成交错效果。
-      this.backgroundPattern = this.ctx.createPattern(patternCanvas, 'repeat'); // 利用主上下文创建可重复的 Pattern。
-    },
-
-    setZoom(nextZoom, anchorScreenX, anchorScreenY) {
-      // 以鼠标锚点调整相机缩放的方法。
-      if (!this.ctx) {
-        // 若尚未初始化上下文则无法执行缩放。
+      const clampedZoom = Math.min(2, Math.max(0.5, nextZoom)); // 将缩放值限制在 0.5~2 之间。
+      if (clampedZoom === this.camera.zoom) {
+        // 缩放未变化则无需继续处理。
         return; // 直接返回。
       }
-      const clampedZoom = Math.min(2, Math.max(0.5, nextZoom)); // 将目标缩放限制在 0.5 到 2.0 范围内。
-      if (clampedZoom === this.camera.zoom) {
-        // 如果缩放值未发生变化则无需处理。
-        return; // 直接结束方法。
-      }
-      const anchorWorld = this.screenToWorld(anchorScreenX, anchorScreenY); // 记录缩放前锚点对应的世界坐标。
-      this.camera.zoom = clampedZoom; // 应用新的缩放倍率。
-      this.camera.x = anchorWorld.x - anchorScreenX / this.camera.zoom; // 调整相机 X 以保持锚点屏幕位置不变。
-      this.camera.y = anchorWorld.y - anchorScreenY / this.camera.zoom; // 调整相机 Y 以保持锚点屏幕位置不变。
-      this.requestRender(); // 缩放导致画面变化，标记需重新绘制。
+      const anchorWorld = this.screenToWorld(anchorScreenX, anchorScreenY); // 计算缩放前锚点对应的世界坐标。
+      this.camera.zoom = clampedZoom; // 应用新的缩放值。
+      this.camera.x = anchorWorld.x - anchorScreenX / this.camera.zoom; // 调整相机 X 以保持锚点位置。
+      this.camera.y = anchorWorld.y - anchorScreenY / this.camera.zoom; // 调整相机 Y 以保持锚点位置。
+      this.requestRender(); // 缩放变化后需要重新绘制。
     },
 
     translateCamera(deltaScreenX, deltaScreenY) {
-      // 根据屏幕位移量平移相机的方法。
-      const worldDx = deltaScreenX / this.camera.zoom; // 将屏幕位移换算为世界坐标位移（X 轴）。
-      const worldDy = deltaScreenY / this.camera.zoom; // 将屏幕位移换算为世界坐标位移（Y 轴）。
-      this.camera.x -= worldDx; // 更新相机 X，确保拖动方向与画面移动一致。
-      this.camera.y -= worldDy; // 更新相机 Y，保持平移方向一致。
-      this.requestRender(); // 相机位置改变后需要重新绘制画面。
+      // 根据屏幕位移量平移相机。
+      const worldDx = deltaScreenX / this.camera.zoom; // 将屏幕位移换算为世界坐标 X。
+      const worldDy = deltaScreenY / this.camera.zoom; // 将屏幕位移换算为世界坐标 Y。
+      this.camera.x -= worldDx; // 更新相机 X 坐标。
+      this.camera.y -= worldDy; // 更新相机 Y 坐标。
+      this.requestRender(); // 平移后请求重新绘制。
     },
 
     screenToWorld(screenX, screenY) {
-      // 将屏幕像素坐标转换为世界坐标的辅助函数。
-      const worldX = this.camera.x + screenX / this.camera.zoom; // 根据相机偏移与缩放计算世界 X。
-      const worldY = this.camera.y + screenY / this.camera.zoom; // 根据相机偏移与缩放计算世界 Y。
-      return { x: worldX, y: worldY }; // 返回包含世界坐标的对象供调用方使用。
+      // 将屏幕坐标转换为世界坐标。
+      const worldX = this.camera.x + screenX / this.camera.zoom; // 根据缩放与偏移计算世界 X。
+      const worldY = this.camera.y + screenY / this.camera.zoom; // 根据缩放与偏移计算世界 Y。
+      return { x: worldX, y: worldY }; // 返回世界坐标对象。
     },
 
     worldToScreen(worldX, worldY) {
-      // 将世界坐标转换为屏幕像素坐标的辅助函数。
-      const screenX = (worldX - this.camera.x) * this.camera.zoom; // 根据相机偏移与缩放计算屏幕 X。
-      const screenY = (worldY - this.camera.y) * this.camera.zoom; // 根据相机偏移与缩放计算屏幕 Y。
-      return { x: screenX, y: screenY }; // 返回包含屏幕坐标的对象供调用方使用。
+      // 将世界坐标转换为屏幕坐标。
+      const screenX = (worldX - this.camera.x) * this.camera.zoom; // 根据缩放与偏移计算屏幕 X。
+      const screenY = (worldY - this.camera.y) * this.camera.zoom; // 根据缩放与偏移计算屏幕 Y。
+      return { x: screenX, y: screenY }; // 返回屏幕坐标对象。
     },
 
     setGridVisible(visible) {
-      // 显式设置网格显示状态的方法，方便 UI 模块调用。
-      this.showGrid = Boolean(visible); // 将传入值转换为布尔值后保存。
-      this.requestRender(); // 状态改变后需重新绘制以反映结果。
+      // 控制网格显示开关。
+      this.showGrid = Boolean(visible); // 将参数转换为布尔值后保存。
+      this.requestRender(); // 状态变化后请求重新绘制。
+    },
+
+    setDungeonA1SlotGridVisible(visible) {
+      // 切换地牢 A1 调试网格的可见性。
+      if (!this.debug || !this.debug.dungeonA1) {
+        return; // 若调试状态尚未初始化则直接返回。
+      }
+      const next = Boolean(visible); // 规范化输入为布尔值。
+      if (this.debug.dungeonA1.showSlotGrid === next) {
+        return; // 当状态未变化时无需重绘。
+      }
+      this.debug.dungeonA1.showSlotGrid = next; // 更新状态。
+      this.requestRender(); // 请求重新渲染以更新覆盖层。
+    },
+
+    setDungeonA1FrameOverride(frame) {
+      // 设置地牢 A1 动画的帧覆盖值，传入 null/undefined 表示恢复自动播放。
+      if (!this.debug || !this.debug.dungeonA1) {
+        return; // 若调试状态缺失则直接返回。
+      }
+      const allowed = [0, 1, 2]; // 仅允许 0/1/2 三个离散帧。
+      const next = Number.isInteger(frame) && allowed.includes(frame) ? frame : null; // 规范化传入值。
+      if (this.debug.dungeonA1.frameOverride === next) {
+        return; // 当目标值与现状一致时无需重绘。
+      }
+      this.debug.dungeonA1.frameOverride = next; // 写入新的覆盖帧。
+      this.requestRender(); // 请求重绘以立即刷新画面。
+    },
+
+    getDungeonA1FrameOverride() {
+      // 返回当前地牢 A1 帧覆盖值，未设置时为 null。
+      return this.debug && this.debug.dungeonA1 ? this.debug.dungeonA1.frameOverride : null;
     },
 
     render() {
-      // 主渲染函数，负责清屏并绘制所有可见图层。
-      this.clear(); // 先清理画布并绘制底纹，确保背景正确。
+      // 主渲染函数负责绘制背景、网格、地图与画笔预览。
+      this.clear(); // 先清空画布并绘制底纹。
       if (this.showGrid) {
-        // 当网格开关开启时绘制网格线。
-        this.drawGrid(); // 调用 drawGrid 函数渲染 48 像素间隔的网格。
-      }
-      const map = this.map; // 缓存当前地图引用，避免在循环中重复访问属性。
+        // 当需要显示网格时绘制网格线。
+        this.drawGrid(); // 调用 drawGrid 绘制 48 像素网格。
+      }
+      const map = this.map; // 缓存地图引用减少属性访问。
       if (map) {
-        // 仅当存在地图数据时才尝试绘制图层内容。
-        this._calcVisibleRange(); // 计算基于相机与缩放的可见网格范围，用于裁剪绘制区域。
-        const assets = window.RPG?.Assets; // 读取全局素材管理器引用，获取 `getTileById` 方法。
+        // 仅当存在地图数据时才尝试绘制图块。
+        this._calcVisibleRange(); // 根据相机与缩放计算可见网格范围。
+        const assets = window.RPG?.Assets; // 读取全局素材管理器引用。
         if (!assets || typeof assets.getTileById !== 'function') {
-          // 若素材管理器尚未就绪，则无法正确绘制贴图，仅在首次检测到时输出告警。
+          // 若素材管理器尚未就绪则输出一次警告并跳过绘制。
           if (!this.assetsWarned) {
-            console.warn('[Renderer] Assets 未初始化，跳过地图渲染'); // 输出警告帮助调试加载顺序问题。
-            this.assetsWarned = true; // 标记已输出告警，避免在渲染循环中重复打印。
+            // 确保只输出一次警告避免刷屏。
+            console.warn('[Renderer] Assets 未初始化，跳过地图渲染'); // 输出警告提示加载顺序问题。
+            this.assetsWarned = true; // 标记已经输出过警告。
           }
         } else {
-          this.assetsWarned = false; // 一旦素材管理器可用则重置告警标记，便于后续再次检测。
-          // 当素材管理器已就绪时开始遍历图层并绘制切片。
+          // 当素材管理器就绪时执行正常绘制。
+          this.assetsWarned = false; // 重置警告标记以便后续检测。
           for (const layerName of this.layerOrder) {
-            // 遍历固定的图层顺序，确保渲染顺序稳定。
-            const layerGrid = map.layers && map.layers[layerName]; // 读取当前图层的二维数组。
+            // 遍历固定的图层顺序。
+            const layerGrid = map.layers && map.layers[layerName]; // 获取当前图层的二维数组。
             if (!Array.isArray(layerGrid)) {
-              // 若图层不存在或结构异常，则跳过该图层避免抛错。
-              continue; // 继续处理后续图层。
+              // 若图层不存在则跳过。
+              continue; // 继续处理下一个图层。
             }
             for (let gy = this.view.gy0; gy < this.view.gy1; gy += 1) {
-              // 按可见范围逐行遍历当前图层。
-              const row = layerGrid[gy]; // 读取当前行引用，避免重复索引。
+              // 遍历可见网格的行索引。
+              const row = layerGrid[gy]; // 获取当前行数组。
               if (!Array.isArray(row)) {
-                // 若行结构异常则跳过，防止访问未定义元素。
+                // 若行缺失则跳过。
                 continue; // 继续下一行。
               }
               for (let gx = this.view.gx0; gx < this.view.gx1; gx += 1) {
-                // 在可见范围内逐列遍历单元格。
-                const placement = row[gx]; // 读取该格的放置信息。
+                // 遍历可见网格的列索引。
+                const placement = row[gx]; // 读取该格的素材放置信息。
                 if (!placement) {
-                  // 当单元格为空时无需绘制。
-                  continue; // 处理下一列。
+                  // 当单元格为空时不绘制任何内容。
+                  continue; // 继续下一个单元格。
                 }
-                const worldX = gx * this.tileSize; // 将格坐标转换为世界坐标 X。
-                const worldY = gy * this.tileSize; // 将格坐标转换为世界坐标 Y。
+                const worldX = gx * this.tileSize; // 计算格子左上角的世界坐标 X。
+                const worldY = gy * this.tileSize; // 计算格子左上角的世界坐标 Y。
                 const tileDef = assets.getTileById(placement.tileId); // 根据 tileId 查询素材定义。
                 if (!tileDef) {
-                  // 当素材缺失时绘制红色叉线提示数据异常。
-                  this._drawMissingTile(worldX, worldY); // 调用专用方法绘制缺失提示框。
-                  continue; // 跳过后续贴图绘制逻辑。
+                  // 当素材未找到时绘制缺失提示。
+                  this._drawMissingTile(worldX, worldY); // 绘制红色叉框提示数据异常。
+                  continue; // 继续下一个单元格。
                 }
-                this.drawTileImage(tileDef, worldX, worldY, {
-                  // 调用通用贴图绘制方法，根据数据层记录应用旋转与翻转。
-                  rotation: placement.rotation === undefined ? 0 : (placement.rotation | 0), // 使用位运算保证返回整数角度。
-                  alpha: 1, // 地图静态绘制始终使用完全不透明的贴图。
-                  frameIndex: 0, // 当前轮次仅绘制静态首帧，动画将在 R7 实现。
-                  flipX: Boolean(placement.flipX), // 根据数据层记录应用水平翻转。
-                  flipY: Boolean(placement.flipY), // 根据数据层记录应用垂直翻转。
-                });
+                const baseFrame = tileDef.animated !== undefined ? this.anim.frame : 0; // 计算当前全局帧索引。
+                const offset = Number.isInteger(placement.animOffset) ? placement.animOffset : 0; // 读取地图单元格的动画偏移。
+                const frameIndex = tileDef.animated !== undefined ? (baseFrame + offset) % tileDef.animated : 0; // 合成最终帧索引。
+                frameIndex = this._resolveFrameForTile(tileDef, frameIndex); // 根据调试覆盖修正帧索引。
+                if (this.shouldUseAutoTile16(tileDef)) {
+                  // 当素材属于 A1 自动拼接范围时使用 16 掩码渲染流程。
+                  this.drawA1Auto16(tileDef, worldX, worldY, gx, gy, frameIndex, placement); // 调用自动拼接方法绘制象限组合。
+                } else {
+                  // 其余素材仍使用通用绘制方法。
+                  this.drawTileImage(tileDef, worldX, worldY, {
+                    rotation: placement.rotation === undefined ? 0 : (placement.rotation | 0), // 应用存储的旋转角度。
+                    alpha: 1, // 地图绘制使用完全不透明。
+                    frameIndex, // 将计算后的帧索引用于动画播放。
+                    flipX: Boolean(placement.flipX), // 应用水平翻转。
+                    flipY: Boolean(placement.flipY), // 应用垂直翻转。
+                  }); // 执行图块绘制。
+                }
               }
             }
           }
         }
       }
-      this.drawBrushPreview(); // 在所有基础元素之后绘制画笔预览，确保预览层位于地图之上。
-      // TODO(R7): 动画帧循环 // 预留后续动画绘制扩展位置。
+      this.drawBrushPreview(); // 在地图之后绘制画笔预览。
+      this.drawDungeonA1DebugOverlay(); // 绘制地牢 A1 调试网格覆盖层（若启用）。
     },
 
     setBrushTile(tileId) {
-      // 设置画笔使用的素材 id，并触发重绘。
-      this.brush.tileId = typeof tileId === 'string' && tileId.trim() ? tileId.trim() : null; // 将传入的素材 id 规范化为字符串或 null。
+      // 设置当前画笔使用的素材 id。
+      this.brush.tileId = typeof tileId === 'string' && tileId.trim() ? tileId.trim() : null; // 规范化 id 或清空。
       if (!this.brush.tileId) {
-        // 当素材被清空时强制关闭画笔预览，避免显示过期贴图。
-        this.setBrushVisibility(false); // 通过统一方法移除可见性与光标样式。
-      }
-      this.requestRender(); // 更新画笔素材后请求重新渲染以反映新预览。
+        // 当素材被清空时关闭画笔预览。
+        this.setBrushVisibility(false); // 调用统一方法更新可见性。
+      }
+      this.requestRender(); // 素材变化后请求重绘。
     },
 
     setBrushRotation(rotation) {
-      // 设置画笔预览的旋转角度，仅接受 0/90/180/270。
-      const allowed = [0, 90, 180, 270]; // 定义允许的旋转角度集合。
-      this.brush.rotation = allowed.includes(rotation) ? rotation : this.brush.rotation; // 若传入角度合法则更新，否则保持原值。
-      this.requestRender(); // 旋转变化会影响预览方向，需要重新绘制。
+      // 设置画笔预览的旋转角度。
+      const allowed = [0, 90, 180, 270]; // 定义允许的离散角度。
+      this.brush.rotation = allowed.includes(rotation) ? rotation : this.brush.rotation; // 仅当角度合法时更新。
+      this.requestRender(); // 旋转变化后请求重绘。
     },
 
     setBrushVisibility(visible) {
-      // 控制画笔预览是否显示，并同步光标样式。
-      this.brush.visible = Boolean(visible) && Boolean(this.brush.tileId); // 只有存在素材时才允许显示预览。
+      // 控制画笔预览是否显示。
+      this.brush.visible = Boolean(visible) && Boolean(this.brush.tileId); // 只有在选择素材时才允许显示。
       if (this.canvas) {
-        // 当 Canvas 已初始化时同步 class 控制光标样式。
-        this.canvas.classList.toggle('brush-visible', this.brush.visible); // 根据可见性切换 brush-visible 类。
-      }
-      this.requestRender(); // 状态变化后请求重绘以更新预览层。
+        // 当 Canvas 已初始化时更新样式类。
+        this.canvas.classList.toggle('brush-visible', this.brush.visible); // 切换 brush-visible 类控制光标样式。
+      }
+      this.requestRender(); // 状态变更后请求重绘。
     },
 
     setBrushHoverGrid(gx, gy) {
-      // 更新画笔预览当前吸附的网格坐标。
+      // 更新画笔预览吸附的网格坐标。
       if (!Number.isInteger(gx) || !Number.isInteger(gy)) {
-        // 若传入的坐标不是整数则忽略本次更新。
-        return; // 直接返回避免写入非法值。
-      }
-      this.brush.hoverGX = gx; // 写入新的网格 X 坐标。
-      this.brush.hoverGY = gy; // 写入新的网格 Y 坐标。
-      this.requestRender(); // 位置变化需要重新绘制预览。
+        // 坐标必须为整数。
+        return; // 输入非法时直接返回。
+      }
+      this.brush.hoverGX = gx; // 写入 X。
+      this.brush.hoverGY = gy; // 写入 Y。
+      this.requestRender(); // 位置变化后请求重绘。
     },
 
     getBrushState() {
-      // 返回当前画笔状态的只读快照供其他模块查询。
-      return { ...this.brush }; // 使用浅拷贝返回画笔对象，避免外部直接修改内部状态。
-    },
-
-<<<<<<< HEAD
-    drawTileImage(tileDef, worldX, worldY, opts = {}) {
-      // 在指定世界坐标绘制一个素材切片，可应用旋转、透明度与翻转。
-=======
+      // 返回画笔状态的只读副本。
+      return { ...this.brush }; // 使用浅拷贝返回对象。
+    },
+
     shouldUseAutoTile16(tileDef) {
       // 判断指定素材是否应该使用 16 掩码自动拼角流程。
       if (!this.features || !this.features.autoTile16) {
         // 当特性开关未启用时直接返回 false，保证第 8 轮不触发自动边角逻辑。
         return false; // 遵循验收要求仅做静态绘制。
       }
->>>>>>> 5a2c4ef5
       if (!tileDef || typeof tileDef !== 'object') {
-        // 若未提供合法的素材定义则直接返回。
-        return; // 结束绘制以避免报错。
-      }
-      const assets = window.RPG?.Assets; // 读取全局 Assets 管理器引用。
-      if (!assets) {
-        // 若素材管理器尚未就绪则跳过绘制。
-        return; // 结束方法等待初始化完成。
-      }
-      const cacheKey = typeof tileDef.src === 'string' ? tileDef.src.trim() : ''; // 规范化图像缓存键值。
-      const image = cacheKey && assets.images ? assets.images.get(cacheKey) : null; // 从缓存中尝试获取已经加载的图像对象。
+        // 若素材定义缺失则不启用自动拼角。
+        return false; // 返回 false 表示保持常规绘制。
+      }
+      if (!tileDef.rect || tileDef.rect.width !== 32 || tileDef.rect.height !== 32) {
+        // 仅对 32×32 的 A1 子片执行自动拼角。
+        return false; // 非 A1 素材直接返回。
+      }
+      if (typeof tileDef.pack !== 'string') {
+        // 缺少素材包名称时无法查找覆写映射。
+        return false; // 返回 false，交由常规渲染处理。
+      }
+      const auto16 = window.RPG?.AutoTile16; // 读取自动拼角工具引用。
+      if (!auto16 || typeof auto16.getGroupId !== 'function') {
+        // 若工具尚未初始化则不启用自动拼角。
+        return false; // 返回 false 避免报错。
+      }
+      return Boolean(auto16.getGroupId(tileDef)); // 仅当能计算出组标识时才启用自动拼角。
+    },
+
+    drawA1Auto16(tileDef, worldX, worldY, gx, gy, frameIndex, placement) {
+      // 使用 16 掩码策略渲染 A1 自动地形图块。
+      const assets = window.RPG?.Assets; // 读取素材管理器引用。
+      const auto16 = window.RPG?.AutoTile16; // 读取自动拼角工具引用。
+      const editor = window.RPG?.Editor; // 读取编辑器实例用于查询邻接。
+      if (!assets || !auto16 || !editor || typeof editor.getNeighborMask !== 'function') {
+        // 当关键模块缺失时退回通用绘制逻辑。
+        this.drawTileImage(tileDef, worldX, worldY, {
+          rotation: placement && placement.rotation !== undefined ? placement.rotation : 0, // 保留旋转角度。
+          alpha: 1, // 使用完全不透明绘制。
+          frameIndex, // 继续使用已计算的动画帧索引。
+          flipX: Boolean(placement && placement.flipX), // 应用水平翻转。
+          flipY: Boolean(placement && placement.flipY), // 应用垂直翻转。
+        }); // 调用通用绘制以保持可见性。
+        return; // 结束自动拼角流程。
+      }
+      const groupId = auto16.getGroupId(tileDef); // 计算当前素材所属的大组标识。
+      if (!groupId) {
+        // 若无法计算组标识则回退通用绘制。
+        this.drawTileImage(tileDef, worldX, worldY, {
+          rotation: placement && placement.rotation !== undefined ? placement.rotation : 0, // 传递旋转角度。
+          alpha: 1, // 保持不透明。
+          frameIndex, // 使用当前帧索引。
+          flipX: Boolean(placement && placement.flipX), // 保留水平翻转。
+          flipY: Boolean(placement && placement.flipY), // 保留垂直翻转。
+        }); // 使用常规流程绘制。
+        return; // 停止自动拼角。
+      }
+      const mask = editor.getNeighborMask(gx, gy, groupId); // 根据四向邻居计算掩码。
+      const quadDef = auto16.resolveMask(mask); // 根据掩码查表获得象限角色。
+      const baseRect = auto16.getBaseRect(tileDef); // 计算所在大组的基准子片坐标。
+      if (!quadDef || !baseRect) {
+        // 查表或基准矩形异常时回退通用绘制。
+        this.drawTileImage(tileDef, worldX, worldY, {
+          rotation: placement && placement.rotation !== undefined ? placement.rotation : 0, // 保留旋转设置。
+          alpha: 1, // 使用不透明绘制。
+          frameIndex, // 传递动画帧索引。
+          flipX: Boolean(placement && placement.flipX), // 传递水平翻转标记。
+          flipY: Boolean(placement && placement.flipY), // 传递垂直翻转标记。
+        }); // 回退常规绘制。
+        return; // 结束自动拼角逻辑。
+      }
+      const imageCache = assets.images instanceof Map ? assets.images : null; // 获取内部图像缓存 Map。
+      const imageKey = typeof tileDef.src === 'string' ? tileDef.src : ''; // 规范化图集键。
+      const image = imageCache ? imageCache.get(imageKey) : null; // 尝试读取缓存的图像。
       if (!(image instanceof HTMLImageElement) || !image.complete || image.naturalWidth === 0) {
-        // 若图像尚未加载完成则暂时不绘制。
-        assets.getImageFor(tileDef.src).then(() => { // 调用素材管理器加载或复用图集图片，并在加载完成后执行回调。
-          // 调用 Assets.getImageFor 触发图像加载，并在完成后请求重绘以确保最终显示。
-          this.requestRender(); // 图像加载完成后安排一次重新渲染以展示结果。
-        }).catch((error) => { // 若加载 Promise 进入拒绝态则在此捕获，避免异常冒泡中断渲染循环。
-          // 当图片加载失败时捕获错误仅输出警告。
-          console.warn('[Renderer] tile image load failed', tileDef.id, error); // 输出日志辅助排查问题。
-        });
-        return; // 等待下一帧重新渲染。
+        // 图像尚未加载完成时请求加载并绘制缺失提示。
+        if (typeof assets.getImageFor === 'function' && imageKey) {
+          // 调用异步加载并在完成后请求重绘。
+          assets
+            .getImageFor(imageKey)
+            .then(() => {
+              // 加载完成后请求一次重新渲染以刷新画面。
+              this.requestRender(); // 请求重绘以显示真实素材。
+            })
+            .catch((error) => {
+              // 加载失败时输出警告便于排查。
+              console.warn('[Renderer] getImageFor failed for autotile', imageKey, error); // 输出警告日志。
+            });
+        }
+        this._drawMissingTile(worldX, worldY); // 在画布上绘制红色缺失提示。
+        return; // 等待下一帧尝试真实绘制。
+      }
+      const screenPos = this.worldToScreen(worldX, worldY); // 将左上角世界坐标转换为屏幕坐标。
+      const zoom = this.camera.zoom; // 读取当前缩放倍率。
+      const rotation = placement && placement.rotation !== undefined ? placement.rotation : 0; // 读取旋转角度。
+      const radians = (rotation * Math.PI) / 180; // 将角度转换为弧度。
+      const flipX = Boolean(placement && placement.flipX); // 读取水平翻转标记。
+      const flipY = Boolean(placement && placement.flipY); // 读取垂直翻转标记。
+      const centerOffset = this.tileSize / 2; // 计算图块中心偏移。
+      this.ctx.save(); // 保存上下文状态。
+      this.ctx.translate(screenPos.x, screenPos.y); // 将原点移动到图块左上角的屏幕坐标。
+      this.ctx.scale(zoom, zoom); // 应用缩放，后续在图块本地坐标系中绘制。
+      this.ctx.translate(centerOffset, centerOffset); // 将原点移动到图块中心以便旋转与翻转。
+      if (rotation !== 0) {
+        // 当存在旋转角度时应用旋转。
+        this.ctx.rotate(radians); // 旋转上下文以复用后续绘制逻辑。
+      }
+      this.ctx.scale(flipX ? -1 : 1, flipY ? -1 : 1); // 根据翻转标记镜像坐标系。
+      this.ctx.translate(-centerOffset, -centerOffset); // 将原点恢复到图块左上角。
+      this.ctx.globalAlpha = 1; // 确保完全不透明。
+      const quadOrder = [
+        { key: 'NW', dx: 0, dy: 0 }, // 左上象限偏移。
+        { key: 'NE', dx: 32, dy: 0 }, // 右上象限偏移。
+        { key: 'SE', dx: 32, dy: 32 }, // 右下象限偏移。
+        { key: 'SW', dx: 0, dy: 32 }, // 左下象限偏移。
+      ]; // 构造固定顺序的象限描述数组。
+      quadOrder.forEach((info) => {
+        // 遍历每个象限绘制对应角色。
+        const data = quadDef[info.key]; // 读取当前象限配置。
+        if (!data) {
+          // 若查表结果缺失则跳过该象限。
+          return; // 继续处理下一个象限。
+        }
+        auto16.composeTileQuad(
+          this.ctx,
+          image,
+          baseRect,
+          tileDef,
+          data.role,
+          data.rot,
+          frameIndex,
+          info.dx,
+          info.dy,
+          tileDef.pack,
+        ); // 调用工具绘制 32→16 子片。
+      });
+      this.ctx.restore(); // 恢复上下文状态避免影响后续绘制。
+    },
+
+    _resolveFrameForTile(tileDef, frame) {
+      // 根据调试覆盖值或素材自身帧数确定最终的动画帧索引。
+      const override = this.getDungeonA1FrameOverride(); // 读取调试帧覆盖值。
+      if (override !== null && tileDef && Array.isArray(tileDef.animWindowCols) && tileDef.animWindowCols.length > 0) {
+        const total = tileDef.animWindowCols.length; // 滑窗帧数。
+        if (total === 0) {
+          return 0; // 防御性回退。
+        }
+        return ((override % total) + total) % total; // 将覆盖帧裁剪到合法范围。
+      }
+      if (!Number.isInteger(frame)) {
+        return 0; // 非整数帧索引时使用第 0 帧。
+      }
+      const totalFrames = tileDef && Number.isInteger(tileDef.animated) && tileDef.animated > 0 ? tileDef.animated : 1; // 读取素材帧数。
+      if (totalFrames <= 0) {
+        return 0; // 当帧数异常时回退到 0。
+      }
+      return ((frame % totalFrames) + totalFrames) % totalFrames; // 将帧索引映射到合法区间。
+    },
+
+    drawTileImage(tileDef, worldX, worldY, opts = {}) {
+      // 在指定世界坐标绘制素材图块，可应用旋转、翻转与透明度。
+      if (!tileDef || typeof tileDef !== 'object') {
+        // 若素材定义缺失则直接返回。
+        return; // 结束方法。
+      }
+      const assets = window.RPG?.Assets; // 读取全局素材管理器引用。
+      if (!assets || typeof assets.drawToCanvas !== 'function') {
+        // 若素材管理器尚未初始化则无法绘制。
+        return; // 等待下次渲染。
       }
       const options = {
-        rotation: 0, // 预设默认旋转角度为 0 度。
-        alpha: 1, // 默认完全不透明，便于覆盖时调节透明度。
-        frameIndex: 0, // 默认选择第 0 帧，静态素材只显示首帧。
-        flipX: false, // 默认不进行水平翻转。
-        flipY: false, // 默认不进行垂直翻转。
-        ...opts, // 合并调用方提供的选项覆盖默认值。
-      }; // 合并调用方传入的选项与默认值。
-      const rect = tileDef.rect || { x: 0, y: 0, width: this.tileSize, height: this.tileSize }; // 获取素材在图集中的矩形定义。
-      const frameWidth = rect.width; // 读取单帧宽度。
-      const frameHeight = rect.height; // 读取单帧高度。
-      const totalFrames = tileDef.animated ? Math.max(1, tileDef.animated) : 1; // 读取素材的帧数，至少为 1。
-      const frameIndex = Math.min(options.frameIndex, totalFrames - 1); // 将帧索引限制在合法范围内。
-      const sx = rect.x + frameWidth * frameIndex; // 计算源图像区域的 X 坐标。
-      const sy = rect.y; // 源图像区域的 Y 坐标为 rect.y。
-      if (sx + frameWidth > image.naturalWidth || sy + frameHeight > image.naturalHeight) {
-        // 若源区域越界则放弃绘制避免报错。
-        console.warn('[Renderer] tile rect out of bounds', tileDef.id); // 输出警告帮助检查 manifest 配置。
-        return; // 提前结束绘制流程。
-      }
-      const screenPos = this.worldToScreen(worldX, worldY); // 将世界坐标转换为屏幕坐标（左上角）。
-      const zoom = this.camera.zoom; // 缓存当前缩放倍率减少重复访问。
-      const destWidth = frameWidth * zoom; // 根据缩放计算目标宽度。
-      const destHeight = frameHeight * zoom; // 根据缩放计算目标高度。
-      const centerX = screenPos.x + destWidth / 2; // 计算绘制时的中心点 X。
-      const centerY = screenPos.y + destHeight / 2; // 计算绘制时的中心点 Y。
-      this.ctx.save(); // 保存当前绘图上下文状态以便应用变换。
-      this.ctx.imageSmoothingEnabled = false; // 禁用插值保持像素风格清晰。
-      this.ctx.globalAlpha = options.alpha; // 设置全局透明度控制预览或图层的可见度。
-      this.ctx.translate(centerX, centerY); // 将坐标原点移动到素材中心以便旋转。
-      const radians = (options.rotation * Math.PI) / 180; // 将角度转换为弧度供 canvas 旋转使用。
+        // 合并默认选项与调用方参数。
+        rotation: 0, // 默认不旋转。
+        alpha: 1, // 默认完全不透明。
+        frameIndex: tileDef.animated !== undefined ? this.anim.frame : 0, // 默认使用当前全局动画帧。
+        flipX: false, // 默认不翻转。
+        flipY: false, // 默认不翻转。
+        ...opts, // 合并调用方提供的覆盖值。
+      }; // 完成选项对象。
+      const resolvedFrame = this._resolveFrameForTile(tileDef, options.frameIndex); // 根据调试覆盖值解析最终帧。
+      const screenPos = this.worldToScreen(worldX, worldY); // 将世界坐标转换为屏幕坐标。
+      const centerX = screenPos.x + (this.tileSize * this.camera.zoom) / 2; // 计算绘制中心 X。
+      const centerY = screenPos.y + (this.tileSize * this.camera.zoom) / 2; // 计算绘制中心 Y。
+      this.ctx.save(); // 保存上下文状态以应用变换。
+      this.ctx.translate(centerX, centerY); // 将原点移动到图块中心。
+      const radians = (options.rotation * Math.PI) / 180; // 将角度转换为弧度。
       if (options.rotation !== 0) {
         // 当需要旋转时应用旋转变换。
-        this.ctx.rotate(radians); // 旋转上下文以改变绘制方向。
-      }
-      const scaleX = options.flipX ? -1 : 1; // 根据 flipX 计算水平缩放因子。
-      const scaleY = options.flipY ? -1 : 1; // 根据 flipY 计算垂直缩放因子。
-      if (scaleX !== 1 || scaleY !== 1) {
-        // 当存在翻转需求时应用缩放变换。
-        this.ctx.scale(scaleX, scaleY); // 通过 scale 实现翻转效果。
-      }
-      const drawX = -destWidth / 2; // 计算 drawImage 的起点 X，使素材围绕中心绘制。
-      const drawY = -destHeight / 2; // 计算 drawImage 的起点 Y，使素材围绕中心绘制。
-      this.ctx.drawImage(image, sx, sy, frameWidth, frameHeight, drawX, drawY, destWidth, destHeight); // 将图集中的指定区域绘制到目标位置。
-      this.ctx.restore(); // 恢复上下文状态，避免影响后续绘制。
+        this.ctx.rotate(radians); // 对上下文执行旋转。
+      }
+      const scaleX = (options.flipX ? -1 : 1) * this.camera.zoom; // 根据翻转与缩放计算水平缩放系数。
+      const scaleY = (options.flipY ? -1 : 1) * this.camera.zoom; // 根据翻转与缩放计算垂直缩放系数。
+      this.ctx.scale(scaleX, scaleY); // 应用缩放变换以同时处理翻转与缩放。
+      this.ctx.globalAlpha = options.alpha; // 设置透明度用于预览或特殊绘制。
+      this.ctx.imageSmoothingEnabled = false; // 禁用插值保持像素清晰。
+      const drawX = -this.tileSize / 2; // 计算目标矩形左上角 X（以中心为原点）。
+      const drawY = -this.tileSize / 2; // 计算目标矩形左上角 Y。
+      assets.drawToCanvas(this.ctx, tileDef, drawX, drawY, this.tileSize, this.tileSize, resolvedFrame); // 调用共享绘制函数完成图块绘制。
+      this.ctx.restore(); // 恢复上下文状态避免影响后续绘制。
     },
 
     _drawMissingTile(worldX, worldY) {
-      // 绘制素材缺失时的红色提示方框与叉线。
+      // 绘制素材缺失时的红色叉框提示。
       const screenPos = this.worldToScreen(worldX, worldY); // 将世界坐标转换为屏幕坐标。
-      const zoom = this.camera.zoom; // 缓存当前缩放倍率以计算像素尺寸。
-      const width = this.tileSize * zoom; // 根据缩放换算绘制宽度。
-      const height = this.tileSize * zoom; // 根据缩放换算绘制高度。
-      const style = getComputedStyle(document.documentElement); // 读取全局 CSS 变量集合。
-      const warnColor = (style.getPropertyValue('--warn') || '#e74c3c').trim(); // 获取警告颜色，缺省使用红色。
-      const strokeX = Math.round(screenPos.x) + 0.5; // 对齐到像素中心，避免描边模糊。
-      const strokeY = Math.round(screenPos.y) + 0.5; // 同理对齐 Y 坐标。
-      this.ctx.save(); // 保存当前绘图状态。
-      this.ctx.lineWidth = 2; // 设置描边线宽以突出提示。
-      this.ctx.strokeStyle = warnColor; // 使用警告色绘制边框与叉线。
-      this.ctx.globalAlpha = 0.95; // 略微降低透明度以与背景区分。
-      this.ctx.strokeRect(strokeX, strokeY, width, height); // 绘制缺失图块的边框。
-      this.ctx.beginPath(); // 开启新路径绘制叉线。
-      this.ctx.moveTo(strokeX, strokeY); // 将起点移动到方框左上角。
-      this.ctx.lineTo(strokeX + width, strokeY + height); // 绘制到右下角形成对角线。
-      this.ctx.moveTo(strokeX + width, strokeY); // 将画笔移动到右上角。
-      this.ctx.lineTo(strokeX, strokeY + height); // 绘制到左下角形成另一条对角线。
-      this.ctx.stroke(); // 渲染叉线提示素材缺失。
-      this.ctx.restore(); // 恢复上下文状态，防止影响后续绘制。
+      const zoom = this.camera.zoom; // 缓存当前缩放倍率。
+      const width = this.tileSize * zoom; // 计算提示框宽度。
+      const height = this.tileSize * zoom; // 计算提示框高度。
+      const style = getComputedStyle(document.documentElement); // 读取全局 CSS 变量。
+      const warnColor = (style.getPropertyValue('--warn') || '#e74c3c').trim(); // 读取警告颜色。
+      const strokeX = Math.round(screenPos.x) + 0.5; // 对齐 X 防止描边模糊。
+      const strokeY = Math.round(screenPos.y) + 0.5; // 对齐 Y 防止描边模糊。
+      this.ctx.save(); // 保存上下文状态。
+      this.ctx.lineWidth = 2; // 设置描边线宽。
+      this.ctx.strokeStyle = warnColor; // 设置描边颜色。
+      this.ctx.globalAlpha = 0.95; // 设置轻微透明度。
+      this.ctx.strokeRect(strokeX, strokeY, width, height); // 绘制矩形边框。
+      this.ctx.beginPath(); // 开始绘制叉线。
+      this.ctx.moveTo(strokeX, strokeY); // 移动到左上角。
+      this.ctx.lineTo(strokeX + width, strokeY + height); // 绘制到右下角。
+      this.ctx.moveTo(strokeX + width, strokeY); // 移动到右上角。
+      this.ctx.lineTo(strokeX, strokeY + height); // 绘制到左下角。
+      this.ctx.stroke(); // 渲染叉线。
+      this.ctx.restore(); // 恢复上下文状态。
     },
 
     drawBrushPreview() {
-      // 绘制画笔预览层，包括素材半透明叠加与网格高亮框。
+      // 绘制画笔预览层，包括半透明贴图与高亮框。
       if (!this.brush.visible || !this.brush.tileId) {
-        // 当预览不可见或未选择素材时跳过绘制。
-        return; // 直接返回。
-      }
-      const assets = window.RPG?.Assets; // 获取全局素材管理器引用。
+        // 当画笔不可见或未选择素材时直接返回。
+        return; // 不执行任何绘制。
+      }
+      const assets = window.RPG?.Assets; // 读取素材管理器引用。
       if (!assets) {
-        // 若素材管理器尚未初始化则无法绘制预览。
-        return; // 等待下次渲染。
-      }
-      const tileDef = assets.getTileById(this.brush.tileId); // 根据当前画笔 id 查询素材定义。
-      const worldX = this.brush.hoverGX * this.tileSize; // 根据网格 X 计算世界坐标 X。
-      const worldY = this.brush.hoverGY * this.tileSize; // 根据网格 Y 计算世界坐标 Y。
-      const map = this.map; // 缓存当前地图引用以检查越界情况。
-      const editor = window.RPG?.Editor; // 获取编辑器实例，用于读取激活图层。
-      let highlightColor = null; // 预留描边颜色变量，稍后根据状态决定使用哪种颜色。
-      let shouldWarn = false; // 标记当前预览是否处于不可落笔状态。
+        // 若素材管理器未就绪则跳过。
+        return; // 等待后续帧。
+      }
+      const tileDef = assets.getTileById(this.brush.tileId); // 查询当前画笔使用的素材定义。
+      if (!tileDef) {
+        // 若素材缺失则直接返回。
+        return; // 等待用户重新选择。
+      }
+      const worldX = this.brush.hoverGX * this.tileSize; // 计算预览世界坐标 X。
+      const worldY = this.brush.hoverGY * this.tileSize; // 计算预览世界坐标 Y。
+      const map = this.map; // 缓存地图引用。
+      const editor = window.RPG?.Editor; // 获取编辑器实例。
+      let highlightColor = '#888888'; // 默认使用灰色描边。
+      let shouldWarn = false; // 初始化警告标记为 false。
       if (!map) {
-        // 当尚未加载地图时无法真正落笔。
-        highlightColor = (getComputedStyle(document.documentElement).getPropertyValue('--color-muted') || '#9e9e9e').trim(); // 选择灰色提示仅为占位。
+        // 当没有地图时无法落笔，仅显示灰色框。
+        highlightColor = (getComputedStyle(document.documentElement).getPropertyValue('--color-muted') || '#9e9e9e').trim(); // 读取 muted 颜色。
       } else {
-        // 当存在地图时检查越界与图层匹配。
-        const inBounds = this.brush.hoverGX >= 0 && this.brush.hoverGX < map.width && this.brush.hoverGY >= 0 && this.brush.hoverGY < map.height; // 判断预览是否处于地图范围内。
-        const activeLayer = editor && typeof editor.getActiveLayer === 'function' ? editor.getActiveLayer() : null; // 读取当前激活图层名称。
-        const layerMatch = tileDef && tileDef.layer === activeLayer; // 判断素材定义的图层是否与当前图层一致。
-        shouldWarn = !inBounds || !layerMatch || !tileDef; // 只要越界、图层不匹配或素材缺失就进入警告态。
-        const style = getComputedStyle(document.documentElement); // 读取 CSS 变量集合以获取颜色。
-        const warnColor = (style.getPropertyValue('--warn') || '#e74c3c').trim(); // 提取警告描边颜色。
-        const okColor = (style.getPropertyValue('--color-brush') || 'rgba(77, 182, 172, 0.7)').trim(); // 提取正常描边颜色。
+        // 当存在地图时根据越界与图层判断是否警告。
+        const inBounds = this.brush.hoverGX >= 0 && this.brush.hoverGX < map.width && this.brush.hoverGY >= 0 && this.brush.hoverGY < map.height; // 判断坐标是否在地图范围内。
+        const activeLayer = editor && typeof editor.getActiveLayer === 'function' ? editor.getActiveLayer() : null; // 读取当前激活图层。
+        const layerMatch = tileDef.layer === activeLayer; // 判断素材图层是否匹配。
+        shouldWarn = !inBounds || !layerMatch; // 任一条件不满足则视为警告态。
+        const style = getComputedStyle(document.documentElement); // 读取 CSS 变量集合。
+        const warnColor = (style.getPropertyValue('--warn') || '#e74c3c').trim(); // 提取警告颜色。
+        const okColor = (style.getPropertyValue('--color-brush') || 'rgba(77, 182, 172, 0.7)').trim(); // 提取正常高亮颜色。
         highlightColor = shouldWarn ? warnColor : okColor; // 根据状态选择描边颜色。
         if (tileDef && !shouldWarn) {
-          // 当素材存在且状态允许落笔时绘制半透明贴图。
+          // 当可以落笔时绘制半透明预览贴图。
+          const frameIndex = tileDef.animated !== undefined ? this.anim.frame : 0; // 使用当前动画帧进行预览。
           this.drawTileImage(tileDef, worldX, worldY, {
-            rotation: this.brush.rotation, // 让预览沿用当前记录的旋转角度。
-            alpha: this.brush.alpha, // 采用预设透明度呈现半透明效果。
-            frameIndex: 0, // 预览始终展示静态首帧。
-            flipX: false, // 预览阶段暂未提供水平翻转。
-            flipY: false, // 预览阶段暂未提供垂直翻转。
-          });
+            rotation: this.brush.rotation, // 应用画笔记录的旋转角度。
+            alpha: this.brush.alpha, // 使用半透明预览。
+            frameIndex, // 使用全局动画帧保持同步。
+            flipX: false, // 目前预览不支持水平翻转。
+            flipY: false, // 目前预览不支持垂直翻转。
+          }); // 绘制预览贴图。
         }
         if (tileDef && shouldWarn) {
-          // 当处于警告态但仍有素材定义时，继续绘制半透明贴图以便对位。
+          // 即使处于警告态也继续绘制半透明预览以便对齐。
+          const frameIndex = tileDef.animated !== undefined ? this.anim.frame : 0; // 使用当前动画帧保持同步。
           this.drawTileImage(tileDef, worldX, worldY, {
-            rotation: this.brush.rotation, // 使用当前旋转角度保持视觉一致。
-            alpha: this.brush.alpha, // 维持半透明效果提示落笔位置。
-            frameIndex: 0, // 仍仅绘制首帧。
-            flipX: false, // 暂不处理水平翻转。
-            flipY: false, // 暂不处理垂直翻转。
-          });
-        }
-      }
-      const screenPos = this.worldToScreen(worldX, worldY); // 将格子左上角转换为屏幕坐标，用于绘制高亮框。
-      const zoom = this.camera.zoom; // 缓存当前缩放倍率。
-      const width = this.tileSize * zoom; // 计算高亮框宽度，随缩放变化。
+            rotation: this.brush.rotation, // 应用画笔旋转。
+            alpha: this.brush.alpha, // 保持半透明效果。
+            frameIndex, // 使用全局动画帧。
+            flipX: false, // 暂不支持翻转。
+            flipY: false, // 暂不支持翻转。
+          }); // 绘制预览贴图。
+        }
+      }
+      const screenPos = this.worldToScreen(worldX, worldY); // 将预览左上角转换为屏幕坐标。
+      const zoom = this.camera.zoom; // 缓存缩放倍率。
+      const width = this.tileSize * zoom; // 计算高亮框宽度。
       const height = this.tileSize * zoom; // 计算高亮框高度。
-      this.ctx.save(); // 保存上下文状态准备绘制描边框。
-      this.ctx.lineWidth = 2; // 设置描边线宽使高亮框更加明显。
-      this.ctx.strokeStyle = highlightColor || '#888888'; // 当未能读取 CSS 变量时使用灰色回退值。
-      this.ctx.globalAlpha = shouldWarn ? 1 : 0.9; // 警告态使用不透明描边强调提示。
-      this.ctx.strokeRect(Math.round(screenPos.x) + 0.5, Math.round(screenPos.y) + 0.5, width, height); // 绘制与网格对齐的矩形描边。
-      this.ctx.restore(); // 恢复上下文状态，避免影响后续绘制。
+      this.ctx.save(); // 保存上下文状态用于绘制描边。
+      this.ctx.lineWidth = 2; // 设置描边线宽。
+      this.ctx.strokeStyle = highlightColor; // 设置描边颜色。
+      this.ctx.globalAlpha = shouldWarn ? 1 : 0.9; // 警告态使用不透明描边。
+      this.ctx.strokeRect(Math.round(screenPos.x) + 0.5, Math.round(screenPos.y) + 0.5, width, height); // 绘制与像素对齐的描边框。
+      this.ctx.restore(); // 恢复上下文状态。
+    },
+
+    drawDungeonA1DebugOverlay() {
+      // 在画布上绘制地牢 A1 的 4×4 slot 调试网格。
+      const state = this.debug && this.debug.dungeonA1 ? this.debug.dungeonA1 : null; // 读取调试状态。
+      if (!state || !state.showSlotGrid || !this.ctx || !this.canvas) {
+        return; // 未开启调试或上下文缺失时直接返回。
+      }
+      const ctx = this.ctx; // 缓存上下文引用。
+      const cellW = this.tileSize * 4; // 一个 slot 横跨 4 个 48 像素格。
+      const cellH = this.tileSize * 3; // 一个 slot 纵跨 3 个 48 像素格。
+      const worldStartX = this.camera.x; // 视口左上角世界坐标 X。
+      const worldStartY = this.camera.y; // 视口左上角世界坐标 Y。
+      const worldEndX = this.camera.x + this.canvas.width / this.camera.zoom; // 视口右下角世界坐标 X。
+      const worldEndY = this.camera.y + this.canvas.height / this.camera.zoom; // 视口右下角世界坐标 Y。
+      const startX = Math.floor(worldStartX / cellW) * cellW; // 将起点对齐到 slot 边界。
+      const startY = Math.floor(worldStartY / cellH) * cellH; // 将起点对齐到 slot 边界。
+      ctx.save(); // 保存上下文状态。
+      ctx.strokeStyle = 'rgba(255, 82, 82, 0.6)'; // 使用半透明红色描边以提升可见度。
+      ctx.lineWidth = 1; // 设置线宽为 1 像素。
+      for (let x = startX; x <= worldEndX; x += cellW) {
+        const top = this.worldToScreen(x, worldStartY); // 计算垂直线顶部屏幕坐标。
+        const bottom = this.worldToScreen(x, worldEndY); // 计算垂直线底部屏幕坐标。
+        const px = Math.round(top.x) + 0.5; // 对齐到像素中心减少模糊。
+        ctx.beginPath();
+        ctx.moveTo(px, Math.round(top.y));
+        ctx.lineTo(px, Math.round(bottom.y));
+        ctx.stroke();
+      }
+      for (let y = startY; y <= worldEndY; y += cellH) {
+        const left = this.worldToScreen(worldStartX, y); // 计算水平线左端屏幕坐标。
+        const right = this.worldToScreen(worldEndX, y); // 计算水平线右端屏幕坐标。
+        const py = Math.round(left.y) + 0.5; // 对齐到像素中心。
+        ctx.beginPath();
+        ctx.moveTo(Math.round(left.x), py);
+        ctx.lineTo(Math.round(right.x), py);
+        ctx.stroke();
+      }
+      ctx.restore(); // 恢复上下文状态。
     },
 
     _calcVisibleRange() {
-      // 计算当前视口对应的可见网格范围。
+      // 计算当前相机对应的可见网格范围。
       if (!this.canvas || !this.map) {
-        // 当画布或地图未准备好时，将视口范围重置为零，避免无意义遍历。
+        // 若画布或地图未就绪则重置可见范围为零。
         this.view.gx0 = 0; // 重置左边界。
         this.view.gy0 = 0; // 重置上边界。
         this.view.gx1 = 0; // 重置右边界。
         this.view.gy1 = 0; // 重置下边界。
-        return; // 直接结束计算。
-      }
-      const map = this.map; // 缓存地图引用以便多次使用。
-      const zoom = this.camera.zoom; // 缓存当前缩放倍率。
-      const visibleWidth = this.canvas.width / zoom; // 将画布宽度换算为世界单位。
-      const visibleHeight = this.canvas.height / zoom; // 将画布高度换算为世界单位。
-      const left = this.camera.x; // 计算可视区域左侧世界坐标。
-      const top = this.camera.y; // 计算可视区域顶部世界坐标。
-      const right = left + visibleWidth; // 计算可视区域右侧世界坐标。
-      const bottom = top + visibleHeight; // 计算可视区域底部世界坐标。
-      const buffer = 1; // 为避免裁剪过近，额外扩展一格缓冲区。
-      const rawGX0 = Math.floor(left / this.tileSize) - buffer; // 将左侧世界坐标转换为网格索引并减去缓冲。
-      const rawGY0 = Math.floor(top / this.tileSize) - buffer; // 将顶部世界坐标转换为网格索引并减去缓冲。
-      const rawGX1 = Math.ceil(right / this.tileSize) + buffer; // 将右侧世界坐标转换为网格索引并加上缓冲。
-      const rawGY1 = Math.ceil(bottom / this.tileSize) + buffer; // 将底部世界坐标转换为网格索引并加上缓冲。
-      this.view.gx0 = Math.min(map.width, Math.max(0, rawGX0)); // 将左边界裁剪到 0 与地图宽度之间。
-      this.view.gy0 = Math.min(map.height, Math.max(0, rawGY0)); // 将上边界裁剪到 0 与地图高度之间。
-      this.view.gx1 = Math.min(map.width, Math.max(0, rawGX1)); // 将右边界裁剪到合法范围，避免出现负值。
-      this.view.gy1 = Math.min(map.height, Math.max(0, rawGY1)); // 将下边界裁剪到合法范围。
+        return; // 结束方法。
+      }
+      const zoom = this.camera.zoom; // 缓存缩放倍率。
+      const visibleWidth = this.canvas.width / zoom; // 将画布宽度转换为世界单位。
+      const visibleHeight = this.canvas.height / zoom; // 将画布高度转换为世界单位。
+      const left = this.camera.x; // 计算视口左侧世界坐标。
+      const top = this.camera.y; // 计算视口顶部世界坐标。
+      const right = left + visibleWidth; // 计算视口右侧世界坐标。
+      const bottom = top + visibleHeight; // 计算视口底部世界坐标。
+      const buffer = 1; // 添加一圈缓冲避免裁剪太紧。
+      const rawGX0 = Math.floor(left / this.tileSize) - buffer; // 计算左侧网格索引并减去缓冲。
+      const rawGY0 = Math.floor(top / this.tileSize) - buffer; // 计算顶部网格索引并减去缓冲。
+      const rawGX1 = Math.ceil(right / this.tileSize) + buffer; // 计算右侧网格索引并加上缓冲。
+      const rawGY1 = Math.ceil(bottom / this.tileSize) + buffer; // 计算底部网格索引并加上缓冲。
+      this.view.gx0 = Math.min(this.map.width, Math.max(0, rawGX0)); // 将左边界裁剪到合法范围。
+      this.view.gy0 = Math.min(this.map.height, Math.max(0, rawGY0)); // 将上边界裁剪到合法范围。
+      this.view.gx1 = Math.min(this.map.width, Math.max(0, rawGX1)); // 将右边界裁剪到合法范围。
+      this.view.gy1 = Math.min(this.map.height, Math.max(0, rawGY1)); // 将下边界裁剪到合法范围。
     },
 
     drawGrid() {
-      // 绘制可视范围内网格线条的方法。
-      const width = this.canvas.width; // 读取画布当前宽度，用于计算可视范围。
-      const height = this.canvas.height; // 读取画布当前高度。
-      const zoom = this.camera.zoom; // 缓存当前缩放倍率，减少重复访问。
-      const left = this.camera.x; // 计算可视区域左侧世界坐标。
-      const top = this.camera.y; // 计算可视区域顶部世界坐标。
-      const right = left + width / zoom; // 计算可视区域右侧世界坐标。
-      const bottom = top + height / zoom; // 计算可视区域底部世界坐标。
-      const startX = Math.floor(left / this.tileSize) * this.tileSize; // 找到可视区域左侧最近的网格线世界 X。
-      const startY = Math.floor(top / this.tileSize) * this.tileSize; // 找到可视区域顶部最近的网格线世界 Y。
-      const endX = Math.ceil(right / this.tileSize) * this.tileSize; // 找到可视区域右侧边界后的网格线世界 X。
-      const endY = Math.ceil(bottom / this.tileSize) * this.tileSize; // 找到可视区域底部边界后的网格线世界 Y。
-      this.ctx.save(); // 保存上下文状态，为设置线条样式做准备。
-      this.ctx.strokeStyle = 'rgba(255, 255, 255, 0.18)'; // 设置网格线颜色为半透明白色，避免过于抢眼。
-      this.ctx.lineWidth = 1; // 使用 1 像素线宽保持细腻效果。
+      // 绘制 48 像素间隔的网格线。
+      const width = this.canvas.width; // 读取画布宽度。
+      const height = this.canvas.height; // 读取画布高度。
+      const zoom = this.camera.zoom; // 缓存缩放倍率。
+      const left = this.camera.x; // 计算视口左侧世界坐标。
+      const top = this.camera.y; // 计算视口顶部世界坐标。
+      const right = left + width / zoom; // 计算视口右侧世界坐标。
+      const bottom = top + height / zoom; // 计算视口底部世界坐标。
+      const startX = Math.floor(left / this.tileSize) * this.tileSize; // 计算左侧起始网格线世界 X。
+      const startY = Math.floor(top / this.tileSize) * this.tileSize; // 计算顶部起始网格线世界 Y。
+      const endX = Math.ceil(right / this.tileSize) * this.tileSize; // 计算右侧结束网格线世界 X。
+      const endY = Math.ceil(bottom / this.tileSize) * this.tileSize; // 计算底部结束网格线世界 Y。
+      this.ctx.save(); // 保存上下文状态。
+      this.ctx.strokeStyle = 'rgba(255, 255, 255, 0.18)'; // 设置网格线颜色为半透明白。
+      this.ctx.lineWidth = 1; // 使用 1 像素线宽。
       for (let worldX = startX; worldX <= endX; worldX += this.tileSize) {
-        // 遍历可见范围内所有垂直网格线。
-        const screenX = (worldX - this.camera.x) * zoom; // 将当前网格线世界 X 转换为屏幕坐标。
-        this.ctx.beginPath(); // 开启新路径以绘制单条线段。
-        this.ctx.moveTo(screenX, 0); // 将画笔移动到画布顶部对应的屏幕 X。
-        this.ctx.lineTo(screenX, height); // 绘制到画布底部形成垂直线。
-        this.ctx.stroke(); // 渲染当前垂直网格线。
+        // 遍历垂直网格线。
+        const screenX = (worldX - this.camera.x) * zoom; // 将世界坐标转换为屏幕坐标。
+        this.ctx.beginPath(); // 开始绘制垂直线。
+        this.ctx.moveTo(screenX, 0); // 移动到画布顶部。
+        this.ctx.lineTo(screenX, height); // 绘制到画布底部。
+        this.ctx.stroke(); // 渲染当前垂直线。
       }
       for (let worldY = startY; worldY <= endY; worldY += this.tileSize) {
-        // 遍历可见范围内所有水平网格线。
-        const screenY = (worldY - this.camera.y) * zoom; // 将当前网格线世界 Y 转换为屏幕坐标。
-        this.ctx.beginPath(); // 开启新路径准备绘制水平线。
-        this.ctx.moveTo(0, screenY); // 将画笔移动到画布左侧对应的屏幕 Y。
-        this.ctx.lineTo(width, screenY); // 绘制到画布右侧形成水平线。
-        this.ctx.stroke(); // 渲染当前水平网格线。
-      }
-      this.ctx.restore(); // 恢复上下文状态，避免影响后续绘制参数。
+        // 遍历水平网格线。
+        const screenY = (worldY - this.camera.y) * zoom; // 将世界坐标转换为屏幕坐标。
+        this.ctx.beginPath(); // 开始绘制水平线。
+        this.ctx.moveTo(0, screenY); // 移动到画布左侧。
+        this.ctx.lineTo(width, screenY); // 绘制到画布右侧。
+        this.ctx.stroke(); // 渲染当前水平线。
+      }
+      this.ctx.restore(); // 恢复上下文状态。
     },
   };
 
-  window.RPG = window.RPG || {}; // 确保全局命名空间存在，避免覆盖其他模块。
-  window.RPG.Renderer = Renderer; // 将 Renderer 暴露到全局命名空间供外部模块调用。
+  window.RPG = window.RPG || {}; // 确保全局命名空间存在。
+  window.RPG.Renderer = Renderer; // 将 Renderer 挂载到全局命名空间供其他模块访问。
 })();