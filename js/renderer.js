--- conflicted
+++ resolved
@@ -278,15 +278,6 @@
                 const baseFrame = tileDef.animated !== undefined ? this.anim.frame : 0; // 计算当前全局帧索引。
                 const offset = Number.isInteger(placement.animOffset) ? placement.animOffset : 0; // 读取地图单元格的动画偏移。
                 const frameIndex = tileDef.animated !== undefined ? (baseFrame + offset) % tileDef.animated : 0; // 合成最终帧索引。
-<<<<<<< HEAD
-                this.drawTileImage(tileDef, worldX, worldY, {
-                  rotation: placement.rotation === undefined ? 0 : (placement.rotation | 0), // 应用存储的旋转角度。
-                  alpha: 1, // 地图绘制使用完全不透明。
-                  frameIndex, // 将计算后的帧索引用于动画播放。
-                  flipX: Boolean(placement.flipX), // 应用水平翻转。
-                  flipY: Boolean(placement.flipY), // 应用垂直翻转。
-                }); // 执行图块绘制。
-=======
                 frameIndex = this._resolveFrameForTile(tileDef, frameIndex); // 根据调试覆盖修正帧索引。
                 if (this.shouldUseAutoTile16(tileDef)) {
                   // 当素材属于 A1 自动拼接范围时使用 16 掩码渲染流程。
@@ -301,7 +292,6 @@
                     flipY: Boolean(placement.flipY), // 应用垂直翻转。
                   }); // 执行图块绘制。
                 }
->>>>>>> 75aad10f
               }
             }
           }
@@ -354,8 +344,6 @@
       return { ...this.brush }; // 使用浅拷贝返回对象。
     },
 
-<<<<<<< HEAD
-=======
     shouldUseAutoTile16(tileDef) {
       // 判断指定素材是否应该使用 16 掩码自动拼角流程。
       if (!tileDef || typeof tileDef !== 'object') {
@@ -508,7 +496,6 @@
       return ((frame % totalFrames) + totalFrames) % totalFrames; // 将帧索引映射到合法区间。
     },
 
->>>>>>> 75aad10f
     drawTileImage(tileDef, worldX, worldY, opts = {}) {
       // 在指定世界坐标绘制素材图块，可应用旋转、翻转与透明度。
       if (!tileDef || typeof tileDef !== 'object') {
